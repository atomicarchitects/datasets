from typing import List, Iterable, Dict

import os
import logging
import warnings

import numpy as np
import biotite.structure as struc
import biotite.structure.io.pdb as pdb

from atomic_datasets import datatypes
from atomic_datasets import utils


CATH_URL = "http://download.cathdb.info/cath/releases/all-releases/v4_3_0/non-redundant-data-sets/cath-dataset-nonredundant-S20-v4_3_0.pdb.tgz"
MINIPROTEIN_URL = "https://files.ipd.uw.edu/pub/robust_de_novo_design_minibinders_2021/supplemental_files/scaffolds.tar.gz"


class Proteins(datatypes.MolecularDataset):
    """CATH/Miniprotein protein structure datasets."""

    def __init__(
        self,
        root_dir: str,
        num_train_molecules: int,
        num_val_molecules: int,
        num_test_molecules: int,
        dataset: str,
        train_on_single_molecule: bool = False,
        train_on_single_molecule_index: int = 0,
        alpha_carbons_only: bool = False,
        rng_seed: int = 6489,  # Taken from FoldingDiff: https://github.com/microsoft/foldingdiff
    ):
        super().__init__()

        if root_dir is None:
            raise ValueError("root_dir must be provided.")

        self.root_dir = root_dir
        self.train_on_single_molecule = train_on_single_molecule

        if self.train_on_single_molecule:
            logging.info(
                f"Training on a single molecule with index {train_on_single_molecule_index}."
            )
            self.num_train_molecules = 1
            self.num_val_molecules = 1
            self.num_test_molecules = 1
        else:
            self.num_train_molecules = num_train_molecules
            self.num_val_molecules = num_val_molecules
            self.num_test_molecules = num_test_molecules

        self.all_structures = None
        self.rng = np.random.default_rng(seed=rng_seed)
        self.dataset = dataset
        self.alpha_carbons_only = alpha_carbons_only

    @staticmethod
    def get_atomic_numbers(alpha_carbons_only: bool) -> np.ndarray:
        return (
            np.asarray([6]) if alpha_carbons_only else np.asarray([6, 7])
        )  # representing residues by their CB atoms

    @staticmethod
    def species_to_atomic_numbers(alpha_carbons_only: bool) -> Dict[int, int]:
        if alpha_carbons_only:
            return {0: 6}
        mapping = {}
        # C first, then CA, then amino acids
        for i in range(24):
            mapping[i] = 6
        mapping[24] = 7  # N
        mapping[25] = 7  # X
        return mapping

    @staticmethod
    def atoms_to_species(alpha_carbons_only: bool) -> Dict[str, int]:
        if alpha_carbons_only:
            return {"CA": 0}
        mapping = {}
        amino_acid_abbr = CATH.get_amino_acids()
        for i, aa in enumerate(amino_acid_abbr):
            mapping[aa] = i
        mapping["C"] = 22
        mapping["CA"] = 23
        mapping["N"] = 24
        mapping["X"] = 25
        return mapping

    def num_species(self) -> int:
        return len(CATH.get_atomic_numbers(self.alpha_carbons_only))

    @staticmethod
    def get_amino_acids() -> List[str]:
        return [
            "ALA",
            "ARG",
            "ASN",
            "ASP",
            "CYS",
            "GLN",
            "GLU",
            "GLY",
            "HIS",
            "ILE",
            "LEU",
            "LYS",
            "MET",
            "PHE",
            "PRO",
            "PYL",
            "SEC",
            "SER",
            "THR",
            "TRP",
            "TYR",
            "VAL",
        ]

    @staticmethod
    def get_species(alpha_carbons_only) -> List[str]:
<<<<<<< HEAD
        if alpha_carbons_only: return ["CA"]
        return Proteins.get_amino_acids() + ["C", "CA", "N"]
=======
        if alpha_carbons_only:
            return ["CA"]
        return CATH.get_amino_acids() + ["C", "CA", "N"]
>>>>>>> 8f7614fe

    def structures(self) -> Iterable[datatypes.Structures]:
        if self.all_structures is None:
            with warnings.catch_warnings():
                warnings.simplefilter("ignore")
                self.all_structures = load_data(
                    self.dataset,
                    self.root_dir,
                    self.alpha_carbons_only,
                )

        return self.all_structures

    def split_indices(self) -> Dict[str, np.ndarray]:
        """Return a dictionary of indices for each split."""
        if self.train_on_single_molecule:
            return {
                "train": [self.train_on_single_molecule_index],
                "val": [self.train_on_single_molecule_index],
                "test": [self.train_on_single_molecule_index],
            }

        # using cath splits from foldingdiff
        indices = np.arange(len(self.all_structures))
        self.rng.shuffle(indices)
        splits = {
            "train": np.arange(self.num_train_molecules),
            "val": np.arange(
                self.num_train_molecules,
                self.num_train_molecules + self.num_val_molecules,
            ),
            "test": np.arange(
                self.num_train_molecules + self.num_val_molecules,
                min(
                    len(self.all_structures),
                    (
                        self.num_train_molecules
                        + self.num_val_molecules
                        + self.num_test_molecules
                    ),
                ),
            ),
        }
        splits = {k: indices[v] for k, v in splits.items()}
        return splits


class CATH(Proteins):
    """CATH protein structure dataset."""

    def __init__(
        self,
        root_dir: str,
        num_train_molecules: int,
        num_val_molecules: int,
        num_test_molecules: int,
        train_on_single_molecule: bool = False,
        train_on_single_molecule_index: int = 0,
        alpha_carbons_only: bool = False,
        rng_seed: int = 6489,  # Taken from FoldingDiff: https://github.com/microsoft/foldingdiff
    ):
        super().__init__(
            root_dir,
            num_train_molecules,
            num_val_molecules,
            num_test_molecules,
            "cath",
            train_on_single_molecule,
            train_on_single_molecule_index,
            alpha_carbons_only,
            rng_seed,
        )
    

class Miniprotein(Proteins):
    """Miniprotein protein structure dataset."""

    def __init__(
        self,
        root_dir: str,
        num_train_molecules: int,
        num_val_molecules: int,
        num_test_molecules: int,
        train_on_single_molecule: bool = False,
        train_on_single_molecule_index: int = 0,
        alpha_carbons_only: bool = False,
        rng_seed: int = 6489,  # Taken from FoldingDiff:
    ):
        super().__init__(
            root_dir,
            num_train_molecules,
            num_val_molecules,
            num_test_molecules,
            "miniprotein",
            train_on_single_molecule,
            train_on_single_molecule_index,
            alpha_carbons_only,
            rng_seed,
        )


def load_data(
    dataset: str,
    root_dir: str,
    alpha_carbons_only: bool = False,
) -> List[datatypes.Structures]:
    """Load the dataset."""

    if not os.path.exists(root_dir):
        os.makedirs(root_dir)

    if dataset == "cath":
        mols_path = os.path.join(root_dir, "dompdb")
        if not os.path.isdir(mols_path):
            logging.info("Downloading cath dataset...")
            path = utils.download_url(CATH_URL, root_dir)
            utils.extract_tar(path, root_dir)
        mol_files_list = os.listdir(mols_path)
    elif dataset == "miniprotein":
        mols_path = os.path.join(root_dir, "supplemental_files", "scaffolds")
        scaffolds_path = os.path.join(mols_path, "recommended_scaffolds.list")
        if not os.path.isfile(scaffolds_path):
            logging.info("Downloading miniprotein dataset...")
            path = utils.download_url(MINIPROTEIN_URL, root_dir)
            utils.extract_tar(path, root_dir)
        with open(scaffolds_path, "r") as scaffolds_file:
            mol_files_list = scaffolds_file.readlines()
    else:
        raise ValueError(f"Unknown dataset: {dataset}")

    all_structures = []

    def _add_structure(pos, spec, molfile, residue_starts):
        assert len(pos) == len(spec), (
            f"Length mismatch: {len(pos)} vs {len(spec)} in {molfile}"
        )

        pos = np.asarray(pos)
        spec = np.asarray(spec)

        # Convert to Structure.
        structure = datatypes.Structures(
            nodes=datatypes.NodesInfo(
                positions=pos,
                species=spec,
            ),
            edges=None,
            receivers=None,
            senders=None,
            globals=datatypes.GlobalsInfo(
                num_residues=np.asarray([len(residue_starts)]),
                residue_starts=residue_starts,
                n_short_edge=None,
                n_long_edge=None,
            ),
            n_node=np.asarray([len(spec)]),
            n_edge=None,
        )
        all_structures.append(structure)

    logging.info("Loading structures...")
    for mol_file in mol_files_list:
        mol_path = os.path.join(mols_path, mol_file).strip()
        # read pdb
        f = pdb.PDBFile.read(mol_path)
        structure = pdb.get_structure(f)
        backbone = structure.get_array(0)
        if alpha_carbons_only:
            mask = np.isin(backbone.atom_name, ["CA"])
        else:
            mask = np.isin(backbone.atom_name, ["CA", "N", "C", "CB"])
        backbone = backbone[mask]
        max_len = 4.0 if alpha_carbons_only else 2.6
        fragment_starts = np.concatenate(
            [
                np.array([0]),
                # distance between CB and N is ~2.4 angstroms + some wiggle room
                struc.check_backbone_continuity(backbone, max_len=max_len),
                np.array([len(backbone)]),
            ]
        )
        for i in range(len(fragment_starts) - 1):
            fragment = backbone[fragment_starts[i] : fragment_starts[i + 1]]
            try:
                positions = fragment.coord
                elements = fragment.atom_name
                if not alpha_carbons_only:
                    first_n = np.argwhere(elements == "N")[0][0]
                    elements[first_n] = "X"
                    # set CB to corresponding residue name
                    cb_atoms = np.argwhere(fragment.atom_name == "CB").flatten()
                    elements[cb_atoms] = fragment.res_name[cb_atoms]
<<<<<<< HEAD
                species = np.vectorize(
                    Proteins.atoms_to_species(alpha_carbons_only).get
                )(elements)
=======
                species = np.vectorize(CATH.atoms_to_species(alpha_carbons_only).get)(
                    elements
                )
>>>>>>> 8f7614fe
                residue_starts = struc.get_residue_starts(fragment)
                _add_structure(positions, species, mol_file, residue_starts)
            except Exception as e:
                print(e)
                continue

    logging.info(f"Loaded {len(all_structures)} structures.")
    return all_structures<|MERGE_RESOLUTION|>--- conflicted
+++ resolved
@@ -79,7 +79,7 @@
         if alpha_carbons_only:
             return {"CA": 0}
         mapping = {}
-        amino_acid_abbr = CATH.get_amino_acids()
+        amino_acid_abbr = Proteins.get_amino_acids()
         for i, aa in enumerate(amino_acid_abbr):
             mapping[aa] = i
         mapping["C"] = 22
@@ -89,7 +89,7 @@
         return mapping
 
     def num_species(self) -> int:
-        return len(CATH.get_atomic_numbers(self.alpha_carbons_only))
+        return len(Proteins.get_atomic_numbers(self.alpha_carbons_only))
 
     @staticmethod
     def get_amino_acids() -> List[str]:
@@ -120,14 +120,9 @@
 
     @staticmethod
     def get_species(alpha_carbons_only) -> List[str]:
-<<<<<<< HEAD
-        if alpha_carbons_only: return ["CA"]
-        return Proteins.get_amino_acids() + ["C", "CA", "N"]
-=======
         if alpha_carbons_only:
             return ["CA"]
-        return CATH.get_amino_acids() + ["C", "CA", "N"]
->>>>>>> 8f7614fe
+        return Proteins.get_amino_acids() + ["C", "CA", "N"]
 
     def structures(self) -> Iterable[datatypes.Structures]:
         if self.all_structures is None:
@@ -320,15 +315,9 @@
                     # set CB to corresponding residue name
                     cb_atoms = np.argwhere(fragment.atom_name == "CB").flatten()
                     elements[cb_atoms] = fragment.res_name[cb_atoms]
-<<<<<<< HEAD
-                species = np.vectorize(
-                    Proteins.atoms_to_species(alpha_carbons_only).get
-                )(elements)
-=======
-                species = np.vectorize(CATH.atoms_to_species(alpha_carbons_only).get)(
+                species = np.vectorize(Proteins.atoms_to_species(alpha_carbons_only).get)(
                     elements
                 )
->>>>>>> 8f7614fe
                 residue_starts = struc.get_residue_starts(fragment)
                 _add_structure(positions, species, mol_file, residue_starts)
             except Exception as e:
